# MPV Auto HDR and Refresh Rate Manager

## Overview

automatically manages Windows HDR settings and display refresh rates based on the video being played.

## Dependencies

<<<<<<< HEAD
*   MPV
*   Windows
*   HDRCmd.exe
*   NirCmd.exe
=======
*   MPV Media Player
*   Windows Operating System
*   HDRCmd
*   NirCmd
>>>>>>> d2146a7d
<|MERGE_RESOLUTION|>--- conflicted
+++ resolved
@@ -6,14 +6,7 @@
 
 ## Dependencies
 
-<<<<<<< HEAD
-*   MPV
-*   Windows
-*   HDRCmd.exe
-*   NirCmd.exe
-=======
 *   MPV Media Player
 *   Windows Operating System
 *   HDRCmd
-*   NirCmd
->>>>>>> d2146a7d
+*   NirCmd